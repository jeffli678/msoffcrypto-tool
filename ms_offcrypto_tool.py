--- conflicted
+++ resolved
@@ -35,19 +35,6 @@
     skey = privkey.decrypt(encryptedKeyValue, None)
     return skey
 
-<<<<<<< HEAD
-def generate_skey_from_password(password, saltValue, encryptedKeyValue, spinValue, blockkey):
-    # Initial round sha1(salt + password)
-    h = hashlib.sha1(saltValue + password.encode("UTF-16LE"))
-
-    # Iteration of 0 -> spincount-1; hash = sha1(iterator + hash)
-    for i in range(0, spinValue, 1):
-        h = hashlib.sha1(struct.pack("<I", i) + h.digest())
-
-    h2 = hashlib.sha1(h.digest() + blockkey)
-    # Needed to truncate skey to bitsize
-    a = h2.hexdigest()[:-8]
-=======
 def generate_skey_from_password(password, saltValue, hashAlgorithm, encryptedKeyValue, spinValue, keyBits, blockkey):
     # Initial round sha512(salt + password)
     h = hashCalc(saltValue + password.encode("UTF-16LE"), hashAlgorithm)
@@ -59,7 +46,6 @@
     h2 = hashCalc(h.digest() + blockkey, hashAlgorithm)
     # Needed to truncate skey to bitsize
     a = h2.hexdigest()[:2*keyBits/8]
->>>>>>> 4ad91b6c
     skey3 = a.decode("hex")
 
     # AES encrypt the encryptedKeyValue with the skey and salt to get secret key
@@ -70,27 +56,13 @@
 def parseinfo(ole):
     ole.seek(8)
     xml = parseString(ole.read())
-<<<<<<< HEAD
-    saltValue = xml.getElementsByTagName('keyData')[0].getAttribute('saltValue')
-    saltValue = base64.b64decode(saltValue)
-=======
     keyDataSalt = xml.getElementsByTagName('keyData')[0].getAttribute('saltValue')
     keyDataSalt = base64.b64decode(keyDataSalt)
     keyDataHashAlgorithm = xml.getElementsByTagName('keyData')[0].getAttribute('hashAlgorithm')
->>>>>>> 4ad91b6c
     spinValue = xml.getElementsByTagNameNS("http://schemas.microsoft.com/office/2006/keyEncryptor/password", 'encryptedKey')[0].getAttribute('spinCount')
     spinValue = int(spinValue)
     encryptedKeyValue = xml.getElementsByTagNameNS("http://schemas.microsoft.com/office/2006/keyEncryptor/password", 'encryptedKey')[0].getAttribute('encryptedKeyValue')
     encryptedKeyValue = base64.b64decode(encryptedKeyValue)
-<<<<<<< HEAD
-    blockkey = "146e0be7abacd0d6"
-    blockkey = blockkey.decode("hex")
-    info = {
-        'keyDataSalt': saltValue,
-        'encryptedKeyValue': encryptedKeyValue,
-        'blockkey': blockkey,
-        'spinValue': spinValue
-=======
     passwordSalt = xml.getElementsByTagNameNS("http://schemas.microsoft.com/office/2006/keyEncryptor/password", 'encryptedKey')[0].getAttribute('saltValue')
     passwordSalt = base64.b64decode(passwordSalt)
     passwordHashAlgorithm = xml.getElementsByTagNameNS("http://schemas.microsoft.com/office/2006/keyEncryptor/password", 'encryptedKey')[0].getAttribute('hashAlgorithm')
@@ -107,7 +79,6 @@
         'passwordSalt': passwordSalt,
         'passwordHashAlgorithm': passwordHashAlgorithm,
         'passwordKeyBits': passwordKeyBits,
->>>>>>> 4ad91b6c
     }
     return info
 
@@ -120,11 +91,7 @@
     def load_skey(self, secret_key):
         self.secret_key = secret_key
     def load_password(self, password):
-<<<<<<< HEAD
-        self.secret_key = generate_skey_from_password(password, self.info['keyDataSalt'], self.info['encryptedKeyValue'], self.info['spinValue'], self.info['blockkey'])
-=======
         self.secret_key = generate_skey_from_password(password, self.info['passwordSalt'], self.info['passwordHashAlgorithm'], self.info['encryptedKeyValue'], self.info['spinValue'], self.info['passwordKeyBits'], self.info['blockkey'])
->>>>>>> 4ad91b6c
     def load_privkey(self, private_key):
         self.secret_key = generate_skey_from_privkey(private_key, self.info['encryptedKeyValue'])
     def decrypt(self, ofile):
